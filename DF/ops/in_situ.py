--- conflicted
+++ resolved
@@ -397,20 +397,11 @@
     Can speed up over independent fields of view with `utils.groupby_apply2`.
     """
     from scipy.spatial import cKDTree
-<<<<<<< HEAD
-    # df_cells = df_cells.sort_values(['well', 'tile', 'cell'])
-    # df_ph = df_ph.sort_values(['well', 'tile', 'cell'])
-=======
->>>>>>> 193f9124
     i_tree = df_ph['global_y']
     j_tree = df_ph['global_x']
     i_query = df_cells['global_y']
     j_query = df_cells['global_x']
-<<<<<<< HEAD
-    
-=======
-
->>>>>>> 193f9124
+
     kdt = cKDTree(list(zip(i_tree, j_tree)))
     distance, index = kdt.query(list(zip(i_query, j_query)))
     cell_ph = df_ph.iloc[index]['cell'].pipe(list)
